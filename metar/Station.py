--- conflicted
+++ resolved
@@ -3,25 +3,19 @@
 #  Python module to provide station information from the ICAO identifiers
 #
 #  Copyright 2004  Tom Pollard
-<<<<<<< HEAD
-#  
-import datetime, urllib, urllib2, cookielib, os, pdb
-from Metar import Metar
-from Datatypes import position, distance, direction
-import numpy as np
-=======
-# 
-#!/usr/bin/python
-#
-#  Python module to provide station information from the ICAO identifiers
-#
-#  Copyright 2004  Tom Pollard
-# 
+
+# metar stuff
+import Metar
+import Datatypes
+
+# std lib stuff
 import datetime 
 import urllib2 
 import cookielib
-import Datatypes
->>>>>>> 4252290a
+import pdb
+
+# math stuff
+import numpy as np
 import matplotlib
 #matplotlib.rcParams['timezone'] = 'UTC'
 import matplotlib.dates as mdates
@@ -256,7 +250,7 @@
             winddir = []
             press = []
             for metarstring in datain:
-                obs = Metar(metarstring, errorfile=errorfile)
+                obs = Metar.Metar(metarstring, errorfile=errorfile)
                 dates.append(_date_ASOS(metarstring))
                 rains = _append_val(obs.precip_1hr, rains, fillNone=0.0)
                 temps = _append_val(obs.temp, temps)
@@ -546,7 +540,7 @@
 
         if good:
             metarstring = row[-3]
-            obs = Metar(metarstring, month=date.month, year=date.year,
+            obs = Metar.Metar(metarstring, month=date.month, year=date.year,
                         errorfile=errorfile)
 
             cover = []
