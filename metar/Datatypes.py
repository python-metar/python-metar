--- conflicted
+++ resolved
@@ -4,7 +4,7 @@
 """Python classes to represent dimensioned quantities used in weather reports.
 """
 import re
-from math import sin, cos, atan2, sqrt, radians, degrees
+from math import sin, cos, atan2, sqrt
 
 # exceptions
 
@@ -463,33 +463,12 @@
     """A class representing a location on the earth's surface."""
 
     def __init__(self, latitude=None, longitude=None):
-        self.latitude = radians(latitude)
-        self.longitude = radians(longitude)
-
-    def __str__(self):
-        return self.string()
-
-<<<<<<< HEAD
-    def getdistance(self, position2):
-        """
-        Calculate the great-circle distance to another location using the Haversine
-        formula.  See <http://www.movable-type.co.uk/scripts/LatLong.html>
-        and <http://mathforum.org/library/drmath/sets/select/dm_lat_long.html>
-        """
-        earth_radius = 6371000.0
-        lat1 = self.latitude
-        long1 = self.longitude
-        lat2 = position2.latitude
-        long2 = position2.longitude
-        a = (sin(0.5 * (lat2 - lat1))) ** 2 + cos(lat1) * cos(lat2) * (sin(
-            0.5 * (long2 - long1)) ** 2
-        )
-        c = 2.0 * atan2(sqrt(a), sqrt(1.0 - a))
-        d = distance(earth_radius * c, "M")
-        return d
-
-=======
->>>>>>> 1b832f3d
+        self.latitude = latitude
+        self.longitude = longitude
+
+    def __str__(self):
+        return self.string()
+
     def getdirection(self, position2):
         """
         Calculate the initial direction to another location.  (The direction
@@ -502,7 +481,7 @@
         long2 = position2.longitude
         s = -sin(long1 - long2) * cos(lat2)
         c = cos(lat1) * sin(lat2) - sin(lat1) * cos(lat2) * cos(long1 - long2)
-        d = degrees(atan2(s, c))
+        d = atan2(s, c) * 180.0 / math.pi
         if d < 0.0:
             d += 360.0
         return direction(d)